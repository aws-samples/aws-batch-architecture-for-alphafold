# Changelog

All notable changes to this project will be documented in this file.

The format is based on [Keep a Changelog](https://keepachangelog.com/en/1.0.0/),
and this project adheres to [Semantic Versioning](https://semver.org/spec/v2.0.0.html).

<<<<<<< HEAD
=======
## [1.0.3] - 2022-06-03

### Fixed
- Resolved issue where timings.json file was not properly passed between the data prep and folding jobs (Identified by PR https://github.com/aws-samples/aws-batch-architecture-for-alphafold/pull/3)
- Resolved compatibility issue with Protobuf version (https://github.com/deepmind/alphafold/issues/478)

### Changed

- Added support for AlphaFold v2.2.0
- Added support for existing VPCs and FSx for Lustre instances
- Added option to automatically download reference data to FSx
- Decreased data prep job cost by as much as 75% by using spot instance types.
- Updated data download script to pull sequence databases and parameters from S3
- Decreased data download time by 41% by retrieving ref data in parallel
- Refactored CloudFormation template to use nested stacks
- Added CloudFormation tests with Taskcat
- Updated folding container to Python 3.9, Ubuntu 20.04, and mamba

>>>>>>> d4ba68c6
## [1.0.2] - 2022-05-20

### Fixed

### Changed

- Added additional download scripts to help address the instability of the public PDB mmcif mirror.
- Moved download jobs into private subnet for increased security.

## [1.0.1] - 2022-02-25

### Fixed

- Fix bug in download-Dockerfile that was causing download jobs to run longer than needed.
- Fix typo in section headers in AWS-AlphaFold notebook.

### Changed

- Add table of contents to AWS-AlphaFold notebook.

## [1.0] - 2022-02-24

### Changed

- Open Source Release

## [0.2] - 2022-02-23

### Changed

- Documentation updates
- Security and IP updates

## [0.1] - 2022-02-10

### Added

- Initial Release
- Submit 1- and 2-step protein-folding jobs to AWS Batch using a Jupyter Notebook.<|MERGE_RESOLUTION|>--- conflicted
+++ resolved
@@ -5,8 +5,6 @@
 The format is based on [Keep a Changelog](https://keepachangelog.com/en/1.0.0/),
 and this project adheres to [Semantic Versioning](https://semver.org/spec/v2.0.0.html).
 
-<<<<<<< HEAD
-=======
 ## [1.0.3] - 2022-06-03
 
 ### Fixed
@@ -25,7 +23,6 @@
 - Added CloudFormation tests with Taskcat
 - Updated folding container to Python 3.9, Ubuntu 20.04, and mamba
 
->>>>>>> d4ba68c6
 ## [1.0.2] - 2022-05-20
 
 ### Fixed
