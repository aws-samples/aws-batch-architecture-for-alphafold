# AWS Batch Architecture for AlphaFold 
-----
## Overview
Proteins are large biomolecules that play an important role in the body. Knowing the physical structure of proteins is key to understanding their function. However, it can be difficult and expensive to determine the structure of many proteins experimentally. One alternative is to predict these structures using machine learning algorithms. Several high-profile research teams have released such algorithms, including [AlphaFold 2](https://deepmind.com/blog/article/alphafold-a-solution-to-a-50-year-old-grand-challenge-in-biology), [RoseTTAFold](https://www.ipd.uw.edu/2021/07/rosettafold-accurate-protein-structure-prediction-accessible-to-all/), and others. Their work was important enough for Science magazine to name it the ["2021 Breakthrough of the Year"](https://www.science.org/content/article/breakthrough-2021).

Both AlphaFold 2 and RoseTTAFold use a multi-track transformer architecture trained on known protein templates to predict the structure of unknown peptide sequences. These predictions are heavily GPU-dependent and take anywhere from minutes to days to complete. The input features for these predictions include multiple sequence alignment (MSA) data. MSA algorithms are CPU-dependent and can themselves require several hours of processing time.

Running both the MSA and structure prediction steps in the same computing environment can be cost inefficient, because the expensive GPU resources required for the prediction sit unused while the MSA step runs. Instead, using a high-performance computing (HPC) service like [AWS Batch](https://aws.amazon.com/batch/) allows us to run each step as a containerized job with the best fit of CPU, memory, and GPU resources.

This repository includes the CloudFormation template, Jupyter Notebook, and supporting code to run the Alphafold v2.0 algorithm on AWS Batch. 

-----
## Architecture Diagram
![AWS Batch Architecture for AlphaFold](imgs/aws-alphafold-arch.png)

-----
## First time setup
### Deploy the infrastructure stack

1. Choose **Launch Stack**:

    [![Launch Stack](imgs/LaunchStack.jpg)](https://console.aws.amazon.com/cloudformation/home#/stacks/create/review?templateURL=https://aws-batch-architecture-for-alphafold-public-artifacts.s3.amazonaws.com/dev/alphafold-cfn-packaged.yaml)

2. Specify the following required parameters:
  - For **Stack Name**, enter a value unique to your account and region.
  - For **StackAvailabilityZone** choose an availability zone.
3. Provide a name for your stack, leave the other parameters as their default, and select **Next**.
4. Select **I acknowledge that AWS CloudFormation might create IAM resources with custom names**.
5. Choose **Create stack**.
6. Wait 15 minutes for AWS CloudFormation to create the infrastructure stack and AWS CodeBuild to build and publish the AWS-AlphaFold container to Amazon Elastic Container Registry (Amazon ECR).

### Launch SageMaker Notebook
(If **LaunchSageMakerNotebook** set to Y)
1. Navigate to [SageMaker](https://console.aws.amazon.com/sagemaker)
2. Select **Notebook** > **Notebook instances**.
3. Select the **AWS-Alphafold-Notebook** instance and then **Actions** > **Open Jupyter** or **Open JupyterLab**.

![Sagemaker Notebook Instances](imgs/notebook-nav.png)

### Clone Notebook Repository
(If **LaunchSageMakerNotebook** set to N)
1. Navigate to [CodeCommit](https://console.aws.amazon.com/codesuite/codecommit).
2. Select the aws-alphafold repository that was just created and copy the clone URL.
3. Use the URL to clone the repository into your Jupyter notebook environment of choice, such as SageMaker Studio.

### Populate FSx for Lustre File System
1. If you set the **DownloadFsxData** parameter to **Y**, CloudFormation will automatically start a series of Batch jobs to populate the FSx for Lustre instance with a number of common sequence databases. If you set this parameter to **N** you will instead need to manually populate the file system. Once the CloudFormation stack is in a CREATE_COMPLETE status, you can begin populating the FSx for Lustre file system with the necessary sequence databases. To do this automatically, open a terminal in your notebooks environment and run the following commands from the AWS-AlphaFold directory:

```
> pip install -r notebooks/notebook-requirements.txt
> python notebooks/download_ref_data.py
```

<<<<<<< HEAD
Replacing `<STACK NAME>` with the name of your cloudformation stack. By default, this will download the "reduced_dbs" version of bfd. You can download the entire database instead by specifying the --download_mode full_dbs option.

NOTE: If you're having trouble downloading PDB mmCIF you have two options:

1. Update the `download_pdb_mmcif.sh` script to use a different mirror, per the DeepMind instructions, then rebuild the container by pushing the repo to CodeCommit and releasing the CodePipeline, or
2. Download a snapshot of the PDB mmCIF data from S3 by running the following commands:

```
> python notebooks/download_ref_data.py --stack_name <STACK NAME> --script download_pdb_mmcif_from_s3.sh
> python notebooks/download_ref_data.py --stack_name <STACK NAME> --script download_all_data_but_mmcif.sh

```

2. It will take several hours to populate the file system. You can track its progress by navigating to the file system in the FSx for Lustre console.
=======
2. It will take 3 to 4 hours to populate the file system, depending on your region. You can track its progress by navigating to the file system in the FSx for Lustre console.
>>>>>>> d4ba68c6

### Cleaning Up
1. To delete all provisioned resources from from your account, navigate to [Cloud Formation](https://console.aws.amazon.com/cloudformation), select your stack, and then **Delete**. 

-----
## Optional Template Parameters
  - Select a different value for **AlphaFoldVersion** if you want to include another version of the public Alphafold repo in your Batch job container.
  - Specify a different value for **CodeRepoBucket** and **CodeRepoKey** if you want to populate your AWS-Alphafold CodeCommit repository with custom code stored in another S3 bucket.
  - Select a different value for **FSXForLustreStorageCapacity** if you want to provision a larger file system. The default value of 1200 GB is sufficient to store compressed instances of the Alphafold parameters and all standard sequence databases, BFD (small and reduced), Mgnify, PDB70, PDB mmCIF, Uniclust30, Uniref90, UniProt, and PDB SeqRes datasets. However, you can specify a larger value if you need to store additional data.
  - Select a different value for for **FSxForLustreThroughput** if you have unique performance needs. The default is 500 MB/s/TB. Select a higher value for performance-sensitive workloads and a lower value for cost-sensitive workloads.
  - Select "Y" for **LaunchSageMakerNotebook** if you want to launch a managed sagemaker notebook instance to quickly run the provided Jupyter notebook.
  - Provide values for the **VPC**, **Subnet**, and **DefaultSecurityGroup** parameters to use existing network resources. If one or more of those parameters are left empty, CloudFormation will create a new VPC and FSx for Lustre instance for the stack.
  - Provide values for the **FileSystemId** and **FileSystemMountName** parameters to use an existing FSx for Lustre file system. If one or more of these parameters are left empty, CloudFormation will create a new file system for the stack.
  - Select "Y" for **DownloadFsxData** to automatically populate the FSx for Lustre file system with common sequence databases.

-----
## Usage
Use the provided `AWS-AlphaFold.ipynb` notebook to submit sequences for analysis and download the results.

-----
## Performance
To determine the optimal compute settings, we used the [CASP14 target list](https://predictioncenter.org/casp14/targetlist.cgi) to test various CPU, memory, and GPU settings for the data preparation and prediction jobs. Using the full BFD database can increase the duration of data preparation jobs by as much as 10x. However the resulting increase in MSA coverage can increase the maximum pLDDT scores for some targets.

![Job Performance Depends on Target Size and DB Type](imgs/performance.png)
![Using Reduced BFD Can Affect Prediction Quality](imgs/plddt.png)

Based on this analysis, we recommend the following AWS Batch compute resource settings:

### Data Preparation (Reduced BFD)
- CPsU: 4 vCPU
- Memory: 16 GiB
- GPUs: 0

### Data Preparation (Full BFD)
- CPUs: 16 vCPU
- Memory: 32 GiB
- GPUs: 0

### Prediction (Sequence Length < 700)
- CPUs: 4
- Memory: 16 GiB
- GPUs: 1

### Prediction (Sequence Length > 700)
- CPUs: 16
- Memory: 64 GiB
- GPUs: 1

-----
## Cost Estimation
Follow these steps to estimate the per-run costs asociated with a protein of size X:

1. Pick either the full or reduced bfd database
1. Find the length of your target sequence on the x-axis.
1. Use the plotted curves to identify the estimated data prep and prediction job durations.
1. Refer to the [EC2 On-Demand pricing page](https://aws.amazon.com/ec2/pricing/on-demand/) to obtain the hourly rate for the data prep job instance type equivalent (m5.xlarge or c5.4xlarge, depending on bfd database type) and prediction job instance type equivalent (g4dn.xlarge or g4dn.4xlarge, depending on sequence length).

![AWS Batch Run Time Estimation](imgs/cost-estimation.png)

For example, analyzing a 625-residue sequence using the reduced bfd database will take approximately 0.3 hours of data prep time, plus 1 hour of prediction time. As of February 2022, the on-demand rate for a m5.xlarge instance in the us-east-1 Region is $0.192/hr. and the rate for a g4dn.xlarge instance is $0.526/hr., for a total estimated cost of $0.72 per run. Please note that this pricing is subject to change at any time.

-----
## Security

See [CONTRIBUTING](CONTRIBUTING.md#security-issue-notifications) for more information.

-----
## License

This project is licensed under the Apache-2.0 License.

-----
## Additional Information

### AlphaFold Repository
Please visit https://github.com/deepmind/alphafold for more information about the AlphaFold algorithm.

### Citations
The original AlphaFold 2 paper is
```
@Article{AlphaFold2021,
  author  = {Jumper, John and Evans, Richard and Pritzel, Alexander and Green, Tim and Figurnov, Michael and Ronneberger, Olaf and Tunyasuvunakool, Kathryn and Bates, Russ and {\v{Z}}{\'\i}dek, Augustin and Potapenko, Anna and Bridgland, Alex and Meyer, Clemens and Kohl, Simon A A and Ballard, Andrew J and Cowie, Andrew and Romera-Paredes, Bernardino and Nikolov, Stanislav and Jain, Rishub and Adler, Jonas and Back, Trevor and Petersen, Stig and Reiman, David and Clancy, Ellen and Zielinski, Michal and Steinegger, Martin and Pacholska, Michalina and Berghammer, Tamas and Bodenstein, Sebastian and Silver, David and Vinyals, Oriol and Senior, Andrew W and Kavukcuoglu, Koray and Kohli, Pushmeet and Hassabis, Demis},
  journal = {Nature},
  title   = {Highly accurate protein structure prediction with {AlphaFold}},
  year    = {2021},
  volume  = {596},
  number  = {7873},
  pages   = {583--589},
  doi     = {10.1038/s41586-021-03819-2}
}
```
The AlphaFold-Multimer paper is 
```
@article {AlphaFold-Multimer2021,
  author       = {Evans, Richard and O{\textquoteright}Neill, Michael and Pritzel, Alexander and Antropova, Natasha and Senior, Andrew and Green, Tim and {\v{Z}}{\'\i}dek, Augustin and Bates, Russ and Blackwell, Sam and Yim, Jason and Ronneberger, Olaf and Bodenstein, Sebastian and Zielinski, Michal and Bridgland, Alex and Potapenko, Anna and Cowie, Andrew and Tunyasuvunakool, Kathryn and Jain, Rishub and Clancy, Ellen and Kohli, Pushmeet and Jumper, John and Hassabis, Demis},
  journal      = {bioRxiv}
  title        = {Protein complex prediction with AlphaFold-Multimer},
  year         = {2021},
  elocation-id = {2021.10.04.463034},
  doi          = {10.1101/2021.10.04.463034},
  URL          = {https://www.biorxiv.org/content/early/2021/10/04/2021.10.04.463034},
  eprint       = {https://www.biorxiv.org/content/early/2021/10/04/2021.10.04.463034.full.pdf},
}
```<|MERGE_RESOLUTION|>--- conflicted
+++ resolved
@@ -51,24 +51,7 @@
 > python notebooks/download_ref_data.py
 ```
 
-<<<<<<< HEAD
-Replacing `<STACK NAME>` with the name of your cloudformation stack. By default, this will download the "reduced_dbs" version of bfd. You can download the entire database instead by specifying the --download_mode full_dbs option.
-
-NOTE: If you're having trouble downloading PDB mmCIF you have two options:
-
-1. Update the `download_pdb_mmcif.sh` script to use a different mirror, per the DeepMind instructions, then rebuild the container by pushing the repo to CodeCommit and releasing the CodePipeline, or
-2. Download a snapshot of the PDB mmCIF data from S3 by running the following commands:
-
-```
-> python notebooks/download_ref_data.py --stack_name <STACK NAME> --script download_pdb_mmcif_from_s3.sh
-> python notebooks/download_ref_data.py --stack_name <STACK NAME> --script download_all_data_but_mmcif.sh
-
-```
-
-2. It will take several hours to populate the file system. You can track its progress by navigating to the file system in the FSx for Lustre console.
-=======
 2. It will take 3 to 4 hours to populate the file system, depending on your region. You can track its progress by navigating to the file system in the FSx for Lustre console.
->>>>>>> d4ba68c6
 
 ### Cleaning Up
 1. To delete all provisioned resources from from your account, navigate to [Cloud Formation](https://console.aws.amazon.com/cloudformation), select your stack, and then **Delete**. 
