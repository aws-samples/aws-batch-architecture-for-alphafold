# Copyright Amazon.com, Inc. or its affiliates. All Rights Reserved.
# SPDX-License-Identifier: Apache-2.0

"""
Helper functions for the AWS-Alphafold notebook.
"""
from datetime import datetime
import boto3
import uuid
import sagemaker
from Bio import SeqIO
from Bio.Seq import Seq
from Bio.SeqRecord import SeqRecord
from Bio import AlignIO
from Bio.Align import MultipleSeqAlignment
import os
import pandas as pd
import matplotlib.pyplot as plt
from matplotlib import colors
import numpy as np
import string
from string import ascii_uppercase, ascii_lowercase
import py3Dmol
import json
import re

boto_session = boto3.session.Session()
sm_session = sagemaker.session.Session(boto_session)
region = boto_session.region_name
s3 = boto_session.client("s3", region_name=region)
batch = boto_session.client("batch", region_name=region)
cfn = boto_session.client("cloudformation", region_name=region)
logs_client = boto_session.client("logs")


def create_job_name(suffix=None):

    """
    Define a simple job identifier
    """

    if suffix == None:
        return datetime.now().strftime("%Y%m%dT%H%M%S")
    else:
        ## Ensure that the suffix conforms to the Batch requirements, (only letters,
        ## numbers, hyphens, and underscores are allowed).
        suffix = re.sub("\W", "_", suffix)
        return datetime.now().strftime("%Y%m%dT%H%M%S") + "_" + suffix


def upload_fasta_to_s3(
    sequences,
    ids,
    bucket=sm_session.default_bucket(),
    job_name=uuid.uuid4(),
    region="us-east-1",
):

    """
    Create a fasta file and upload it to S3.
    """

    file_out = "_tmp.fasta"
    with open(file_out, "a") as f_out:
        for i, seq in enumerate(sequences):
            seq_record = SeqRecord(Seq(seq), id=ids[i])
            SeqIO.write(seq_record, f_out, "fasta")

    object_key = f"{job_name}/{job_name}.fasta"
    response = s3.upload_file(file_out, bucket, object_key)
    os.remove(file_out)
    s3_uri = f"s3://{bucket}/{object_key}"
    print(f"Sequence file uploaded to {s3_uri}")
    return object_key


def list_alphafold_stacks():
    af_stacks = []
    for stack in cfn.list_stacks(
        StackStatusFilter=["CREATE_COMPLETE", "UPDATE_COMPLETE"]
    )["StackSummaries"]:
        if "alphafold-cfn-batch.yaml" in stack.get("TemplateDescription", []):
            af_stacks.append(stack)
    return af_stacks

def get_batch_resources(stack_name):
    """
    Get the resource names of the Batch resources for running Alphafold jobs.
    """

    # stack_name = af_stacks[0]["StackName"]
    stack_resources = cfn.list_stack_resources(StackName=stack_name)
    cpu_job_queue_spot = None
    for resource in stack_resources["StackResourceSummaries"]:
        if resource["LogicalResourceId"] == "GPUFoldingJobDefinition":
            gpu_job_definition = resource["PhysicalResourceId"]
        if resource["LogicalResourceId"] == "PrivateGPUJobQueue":
            gpu_job_queue = resource["PhysicalResourceId"]
        if resource["LogicalResourceId"] == "CPUFoldingJobDefinition":
            cpu_job_definition = resource["PhysicalResourceId"]
<<<<<<< HEAD
        if resource["LogicalResourceId"] == "PrivateCPUJobQueue":
            cpu_job_queue = download_job_queue = resource["PhysicalResourceId"]
        if resource["LogicalResourceId"] == "CPUDownloadJobDefinition":
            download_job_definition = resource["PhysicalResourceId"]
        # if resource["LogicalResourceId"] == "PublicCPUJobQueue":
        #     download_job_queue = resource["PhysicalResourceId"]
=======
        if resource["LogicalResourceId"] == "PrivateCPUJobQueueOnDemand":
            cpu_job_queue_od = download_job_queue = resource["PhysicalResourceId"]        
        if resource["LogicalResourceId"] == "PrivateCPUJobQueueSpot":
            cpu_job_queue_spot = resource["PhysicalResourceId"]                    
        if resource["LogicalResourceId"] == "CPUDownloadJobDefinition":
            download_job_definition = resource["PhysicalResourceId"]
>>>>>>> d4ba68c6
    return {
        "gpu_job_definition": gpu_job_definition,
        "gpu_job_queue": gpu_job_queue,
        "cpu_job_definition": cpu_job_definition,
        "cpu_job_queue_od": cpu_job_queue_od,
        "cpu_job_queue_spot": cpu_job_queue_spot,
        "download_job_definition": download_job_definition,
        "download_job_queue": download_job_queue,
    }


def get_batch_job_info(jobId):

    """
    Retrieve and format information about a batch job.
    """

    job_description = batch.describe_jobs(jobs=[jobId])

    output = {
        "jobArn": job_description["jobs"][0]["jobArn"],
        "jobName": job_description["jobs"][0]["jobName"],
        "jobId": job_description["jobs"][0]["jobId"],
        "status": job_description["jobs"][0]["status"],
        "createdAt": datetime.utcfromtimestamp(
            job_description["jobs"][0]["createdAt"] / 1000
        ).strftime("%Y-%m-%dT%H:%M:%SZ"),
        "dependsOn": job_description["jobs"][0]["dependsOn"],
        "tags": job_description["jobs"][0]["tags"],
    }

    if output["status"] in ["STARTING", "RUNNING", "SUCCEEDED", "FAILED"]:
        output["logStreamName"] = job_description["jobs"][0]["container"][
            "logStreamName"
        ]
    return output


def get_batch_logs(logStreamName):

    """
    Retrieve and format logs for batch job.
    """

    try:
        response = logs_client.get_log_events(
            logGroupName="/aws/batch/job", logStreamName=logStreamName
        )
    except logs_client.meta.client.exceptions.ResourceNotFoundException:
        return f"Log stream {logStreamName} does not exist. Please try again in a few minutes"

    logs = pd.DataFrame.from_dict(response["events"])
    logs.timestamp = logs.timestamp.transform(
        lambda x: datetime.fromtimestamp(x / 1000)
    )
    logs.drop("ingestionTime", axis=1, inplace=True)
    return logs


def download_dir(client, bucket, local="data", prefix=""):
    """Recursively download files from S3."""

    paginator = client.get_paginator("list_objects_v2")
    file_count = 0
    for result in paginator.paginate(Bucket=bucket, Delimiter="/", Prefix=prefix):
        if result.get("CommonPrefixes") is not None:
            for subdir in result.get("CommonPrefixes"):
                download_dir(client, bucket, local, subdir.get("Prefix"))
        for file in result.get("Contents", []):
            dest_pathname = os.path.join(local, file.get("Key"))
            if not os.path.exists(os.path.dirname(dest_pathname)):
                os.makedirs(os.path.dirname(dest_pathname))
            client.download_file(bucket, file.get("Key"), dest_pathname)
            file_count += 1
    print(f"{file_count} files downloaded from s3.")
    return local


def download_results(bucket, job_name, local="data"):
    """Download MSA information from S3"""
    return download_dir(s3, bucket, local, job_name)


def reduce_stockholm_file(sto_file):
    """Read in a .sto file and parse format it into a numpy array of the
    same length as the first (target) sequence
    """
    msa = AlignIO.read(sto_file, "stockholm")
    msa_arr = np.array([list(rec) for rec in msa])
    return msa_arr[:, msa_arr[0, :] != "-"]


def plot_msa_array(msa_arr, id=None):

    total_msa_size = len(msa_arr)

    if total_msa_size > 1:
        aa_map = {res: i for i, res in enumerate("ABCDEFGHIJKLMNOPQRSTUVWXYZ-")}
        msa_arr = np.array([[aa_map[aa] for aa in seq] for seq in msa_arr])
        plt.figure(figsize=(12, 3))
        plt.title(
            f"Per-Residue Count of Non-Gap Amino Acids in the MSA for Sequence {id}"
        )
        plt.plot(np.sum(msa_arr != aa_map["-"], axis=0), color="black")
        plt.ylabel("Non-Gap Count")
        plt.yticks(range(0, total_msa_size + 1, max(1, int(total_msa_size / 3))))

        return plt

    else:
        print("Unable to display MSA of length 1")
        return None


def plot_msa_folder(msa_folder, id=None):
    combined_msa = None
    with os.scandir(msa_folder) as it:
        for obj in it:
            obj_path = os.path.splitext(obj.path)
            if "pdb_hits" not in obj_path[0] and obj_path[1] == ".sto":
                msa_arr = reduce_stockholm_file(obj.path)
                if combined_msa is None:
                    combined_msa = msa_arr
                else:
                    combined_msa = np.concatenate((combined_msa, msa_arr), axis=0)
    if combined_msa is not None:
        print(f"Total number of aligned sequences is {len(combined_msa)}")
        plot_msa_array(combined_msa, id).show()
        return None
    else:
        return None


def plot_msa_output_folder(path, id=None):
    """Plot MSAs in a folder that may have multiple chain folders"""
    plots = []
    monomer = True
    with os.scandir(path) as it:
        for obj in it:
            if obj.is_dir():
                monomer = False
                plot_msa_folder(obj.path, id + " " + obj.name)
        if monomer:
            plot_msa_folder(path, id)
    return None


def display_structure(
    pdb_path,
    color="lDDT",
    show_sidechains=False,
    show_mainchains=False,
    chains=1,
    vmin=50,
    vmax=90,
):
    """
    Display the predicted structure in a Jupyter notebook cell
    """
    if color not in ["chain", "lDDT", "rainbow"]:
        raise ValueError("Color must be 'LDDT' (default), 'chain', or 'rainbow'")

    plot_pdb(
        pdb_path,
        show_sidechains=show_sidechains,
        show_mainchains=show_mainchains,
        color=color,
        chains=chains,
        vmin=vmin,
        vmax=vmax,
    ).show()
    if color == "lDDT":
        plot_plddt_legend().show()


def submit_batch_alphafold_job(
    job_name,
    fasta_paths,
    s3_bucket,
    data_dir="/mnt/data_dir/fsx",
    output_dir="alphafold",
    bfd_database_path="/mnt/bfd_database_path/bfd_metaclust_clu_complete_id30_c90_final_seq.sorted_opt",
    mgnify_database_path="/mnt/mgnify_database_path/mgy_clusters_2018_12.fa",
    pdb70_database_path="/mnt/pdb70_database_path/pdb70",
    obsolete_pdbs_path="/mnt/obsolete_pdbs_path/obsolete.dat",
    template_mmcif_dir="/mnt/template_mmcif_dir/mmcif_files",
    pdb_seqres_database_path="/mnt/pdb_seqres_database_path/pdb_seqres.txt",
    small_bfd_database_path="/mnt/small_bfd_database_path/bfd-first_non_consensus_sequences.fasta",
    uniclust30_database_path="/mnt/uniclust30_database_path/uniclust30_2018_08/uniclust30_2018_08",
    uniprot_database_path="/mnt/uniprot_database_path/uniprot.fasta",
    uniref90_database_path="/mnt/uniref90_database_path/uniref90.fasta",
    max_template_date=datetime.now().strftime("%Y-%m-%d"),
    db_preset="reduced_dbs",
    model_preset="monomer",
    benchmark=False,
    use_precomputed_msas=False,
    features_paths=None,
    run_features_only=False,
    logtostderr=True,
    cpu=4,
    memory=16,
    gpu=1,
    depends_on=None,
    stack_name=None,
    use_spot_instances=False,
    run_relax=True,
    num_multimer_predictions_per_model=1
):

    if stack_name is None:
        stack_name = list_alphafold_stacks()[0]["StackName"]
    batch_resources = get_batch_resources(stack_name)

    container_overrides = {
        "command": [
            f"--fasta_paths={fasta_paths}",
            f"--uniref90_database_path={uniref90_database_path}",
            f"--mgnify_database_path={mgnify_database_path}",
            f"--data_dir={data_dir}",
            f"--template_mmcif_dir={template_mmcif_dir}",
            f"--obsolete_pdbs_path={obsolete_pdbs_path}",
            f"--output_dir={output_dir}",
            f"--max_template_date={max_template_date}",
            f"--db_preset={db_preset}",
            f"--model_preset={model_preset}",
            f"--s3_bucket={s3_bucket}",
            f"--run_relax={run_relax}",
        ],
        "resourceRequirements": [
            {"value": str(cpu), "type": "VCPU"},
            {"value": str(memory * 1000), "type": "MEMORY"},
        ],
    }

    if model_preset == "multimer":
        container_overrides["command"].append(
            f"--uniprot_database_path={uniprot_database_path}"
        )
        container_overrides["command"].append(
            f"--pdb_seqres_database_path={pdb_seqres_database_path}"
        )
        container_overrides["command"].append(
            f"--num_multimer_predictions_per_model={num_multimer_predictions_per_model}"
        )
        print("If multimer prediction failes due to Amber relaxation, re-run with run_relax=False")
    else:
        container_overrides["command"].append(
            f"--pdb70_database_path={pdb70_database_path}"
        )

    if db_preset == "reduced_dbs":
        container_overrides["command"].append(
            f"--small_bfd_database_path={small_bfd_database_path}"
        )
    else:
        container_overrides["command"].append(
            f"--uniclust30_database_path={uniclust30_database_path}"
        )
        container_overrides["command"].append(
            f"--bfd_database_path={bfd_database_path}"
        )

    if benchmark:
        container_overrides["command"].append("--benchmark")

    if use_precomputed_msas:
        container_overrides["command"].append("--use_precomputed_msas")

    if features_paths is not None:
        container_overrides["command"].append(f"--features_paths={features_paths}")

    if run_features_only:
        container_overrides["command"].append("--run_features_only")

    if logtostderr:
        container_overrides["command"].append("--logtostderr")

    if gpu > 0:
        if use_spot_instances:
            print("Spot instance queue not available for GPU jobs. Using on-demand queue instead.")
        job_definition = batch_resources["gpu_job_definition"]
        job_queue = batch_resources["gpu_job_queue"]
        container_overrides["resourceRequirements"].append(
            {"value": str(gpu), "type": "GPU"}
        )
    else:
        job_definition = batch_resources["cpu_job_definition"]
        if use_spot_instances and batch_resources["cpu_job_queue_spot"] is not None:
            job_queue = batch_resources["cpu_job_queue_spot"]
        elif use_spot_instances and batch_resources["cpu_job_queue_spot"] is None:
            print("Spot instance queue not available. Using on-demand queue instead.")
            job_queue = batch_resources["cpu_job_queue_od"]
        else:
            job_queue = batch_resources["cpu_job_queue_od"]

    print(container_overrides)
    if depends_on is None:
        response = batch.submit_job(
            jobDefinition=job_definition,
            jobName=job_name,
            jobQueue=job_queue,
            containerOverrides=container_overrides,
        )
    else:
        response = batch.submit_job(
            jobDefinition=job_definition,
            jobName=job_name,
            jobQueue=job_queue,
            containerOverrides=container_overrides,
            dependsOn=[{"jobId": depends_on, "type": "SEQUENTIAL"}],
        )

    return response

def get_run_metrics(bucket, job_name):
    timings_uri = sagemaker.s3.s3_path_join(bucket, job_name, "timings.json")
    ranking_uri = sagemaker.s3.s3_path_join(bucket, job_name, "ranking_debug.json")
    downloader = sagemaker.s3.S3Downloader()
    timing_dict = json.loads(downloader.read_file(f"s3://{timings_uri}"))
    ranking_dict = json.loads(downloader.read_file(f"s3://{ranking_uri}"))

    timing_df = pd.DataFrame.from_dict(
        timing_dict, orient="index", columns=["duration_sec"]
    )
    ranking_plddts_df = pd.DataFrame.from_dict(
        ranking_dict["plddts"], orient="index", columns=["plddts"]
    )
    order_df = pd.DataFrame.from_dict(ranking_dict["order"])
    return (timing_df, ranking_plddts_df, order_df)


def validate_input(input_sequences):
    output = []
    for sequence in input_sequences:
        sequence = sequence.upper().strip()
        if re.search("[^ARNDCQEGHILKMFPSTWYV]", sequence):
            raise ValueError(
                f"Input sequence contains invalid amino acid symbols." f"{sequence}"
            )
        output.append(sequence)

    if len(output) == 1:
        print("Using the monomer models.")
        model_preset = "monomer"
        return output, model_preset
    elif len(output) > 1:
        print("Using the multimer models.")
        model_preset = "multimer"
        return output, model_preset
    else:
        raise ValueError("Please provide at least one input sequence.")



### ---------------------------------------------
# Original Copyright 2021 Sergey Ovchinnikov https://github.com/sokrypton/ColabFold
# Modifications Copyright 2022 Amazon.com, Inc. or its affiliates. All Rights Reserved.

pymol_color_list = [
    "#33ff33",
    "#00ffff",
    "#ff33cc",
    "#ffff00",
    "#ff9999",
    "#e5e5e5",
    "#7f7fff",
    "#ff7f00",
    "#7fff7f",
    "#199999",
    "#ff007f",
    "#ffdd5e",
    "#8c3f99",
    "#b2b2b2",
    "#007fff",
    "#c4b200",
    "#8cb266",
    "#00bfbf",
    "#b27f7f",
    "#fcd1a5",
    "#ff7f7f",
    "#ffbfdd",
    "#7fffff",
    "#ffff7f",
    "#00ff7f",
    "#337fcc",
    "#d8337f",
    "#bfff3f",
    "#ff7fff",
    "#d8d8ff",
    "#3fffbf",
    "#b78c4c",
    "#339933",
    "#66b2b2",
    "#ba8c84",
    "#84bf00",
    "#b24c66",
    "#7f7f7f",
    "#3f3fa5",
    "#a5512b",
]

alphabet_list = list(ascii_uppercase + ascii_lowercase)

def plot_pdb(
    pred_output_path,
    show_sidechains=False,
    show_mainchains=False,
    color="lDDT",
    chains=None,
    Ls=None,
    vmin=50,
    vmax=90,
    color_HP=False,
    size=(800, 480),
):

    """
    Create a 3D view of a pdb structure
    Copied from https://github.com/sokrypton/ColabFold/blob/main/beta/colabfold.py
    """

    if chains is None:
        chains = 1 if Ls is None else len(Ls)

    view = py3Dmol.view(
        js="https://3dmol.org/build/3Dmol.js", width=size[0], height=size[1]
    )
    view.addModel(open(pred_output_path,'r').read(),'pdb')
    if color == "lDDT":
        view.setStyle(
            {
                "cartoon": {
                    "colorscheme": {
                        "prop": "b",
                        "gradient": "roygb",
                        "min": vmin,
                        "max": vmax,
                    }
                }
            }
        )
    elif color == "rainbow":
        view.setStyle({"cartoon": {"color": "spectrum"}})
    elif color == "chain":
        for n, chain, color in zip(range(chains), alphabet_list, pymol_color_list):
            view.setStyle({"chain": chain}, {"cartoon": {"color": color}})
    if show_sidechains:
        BB = ["C", "O", "N"]
        HP = [
            "ALA",
            "GLY",
            "VAL",
            "ILE",
            "LEU",
            "PHE",
            "MET",
            "PRO",
            "TRP",
            "CYS",
            "TYR",
        ]
        if color_HP:
            view.addStyle(
                {"and": [{"resn": HP}, {"atom": BB, "invert": True}]},
                {"stick": {"colorscheme": "yellowCarbon", "radius": 0.3}},
            )
            view.addStyle(
                {"and": [{"resn": HP, "invert": True}, {"atom": BB, "invert": True}]},
                {"stick": {"colorscheme": "whiteCarbon", "radius": 0.3}},
            )
            view.addStyle(
                {"and": [{"resn": "GLY"}, {"atom": "CA"}]},
                {"sphere": {"colorscheme": "yellowCarbon", "radius": 0.3}},
            )
            view.addStyle(
                {"and": [{"resn": "PRO"}, {"atom": ["C", "O"], "invert": True}]},
                {"stick": {"colorscheme": "yellowCarbon", "radius": 0.3}},
            )
        else:
            view.addStyle(
                {
                    "and": [
                        {"resn": ["GLY", "PRO"], "invert": True},
                        {"atom": BB, "invert": True},
                    ]
                },
                {"stick": {"colorscheme": f"WhiteCarbon", "radius": 0.3}},
            )
            view.addStyle(
                {"and": [{"resn": "GLY"}, {"atom": "CA"}]},
                {"sphere": {"colorscheme": f"WhiteCarbon", "radius": 0.3}},
            )
            view.addStyle(
                {"and": [{"resn": "PRO"}, {"atom": ["C", "O"], "invert": True}]},
                {"stick": {"colorscheme": f"WhiteCarbon", "radius": 0.3}},
            )
    if show_mainchains:
        BB = ["C", "O", "N", "CA"]
        view.addStyle(
            {"atom": BB}, {"stick": {"colorscheme": f"WhiteCarbon", "radius": 0.3}}
        )
    view.zoomTo()
    return view

def plot_plddt_legend(dpi=100):

    """
    Create 3D Plot legend
    Copied from https://github.com/sokrypton/ColabFold/blob/main/beta/colabfold.py
    """

    thresh = [
        "plDDT:",
        "Very low (<50)",
        "Low (60)",
        "OK (70)",
        "Confident (80)",
        "Very high (>90)",
    ]
    plt.figure(figsize=(1, 0.1), dpi=dpi)
    ########################################
    for c in ["#FFFFFF", "#FF0000", "#FFFF00", "#00FF00", "#00FFFF", "#0000FF"]:
        plt.bar(0, 0, color=c)
    plt.legend(
        thresh,
        frameon=False,
        loc="center",
        ncol=6,
        handletextpad=1,
        columnspacing=1,
        markerscale=0.5,
    )
    plt.axis(False)
    return plt
### ---------------------------------------------<|MERGE_RESOLUTION|>--- conflicted
+++ resolved
@@ -98,21 +98,12 @@
             gpu_job_queue = resource["PhysicalResourceId"]
         if resource["LogicalResourceId"] == "CPUFoldingJobDefinition":
             cpu_job_definition = resource["PhysicalResourceId"]
-<<<<<<< HEAD
-        if resource["LogicalResourceId"] == "PrivateCPUJobQueue":
-            cpu_job_queue = download_job_queue = resource["PhysicalResourceId"]
-        if resource["LogicalResourceId"] == "CPUDownloadJobDefinition":
-            download_job_definition = resource["PhysicalResourceId"]
-        # if resource["LogicalResourceId"] == "PublicCPUJobQueue":
-        #     download_job_queue = resource["PhysicalResourceId"]
-=======
         if resource["LogicalResourceId"] == "PrivateCPUJobQueueOnDemand":
             cpu_job_queue_od = download_job_queue = resource["PhysicalResourceId"]        
         if resource["LogicalResourceId"] == "PrivateCPUJobQueueSpot":
             cpu_job_queue_spot = resource["PhysicalResourceId"]                    
         if resource["LogicalResourceId"] == "CPUDownloadJobDefinition":
             download_job_definition = resource["PhysicalResourceId"]
->>>>>>> d4ba68c6
     return {
         "gpu_job_definition": gpu_job_definition,
         "gpu_job_queue": gpu_job_queue,
